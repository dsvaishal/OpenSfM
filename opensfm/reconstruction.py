--- conflicted
+++ resolved
@@ -88,28 +88,16 @@
                     observation.shot_coordinates[0],
                     observation.shot_coordinates[1])
 
-<<<<<<< HEAD
     ba.set_loss_function(config['loss_function'],
                          config['loss_function_threshold'])
     ba.set_reprojection_error_sd(config['reprojection_error_sd'])
-    ba.set_internal_parameters_prior_sd(config['exif_focal_sd'],
-                                        config['radial_distorsion_k1_sd'],
-                                        config['radial_distorsion_k2_sd'])
-=======
-    ba.set_loss_function(config.get('loss_function', 'SoftLOneLoss'),
-                         config.get('loss_function_threshold', 1))
-    ba.set_reprojection_error_sd(config.get('reprojection_error_sd', 0.004))
     ba.set_internal_parameters_prior_sd(
-        config.get('exif_focal_sd', 0.01),
-        config.get('radial_distorsion_k1_sd', 0.01),
-        config.get('radial_distorsion_k2_sd', 0.01),
-        config.get('radial_distorsion_p1_sd', 0.01),
-        config.get('radial_distorsion_p2_sd', 0.01),
-        config.get('radial_distorsion_k3_sd', 0.01))
-
-    setup = time.time()
-
->>>>>>> 3a9e2ba0
+        config['exif_focal_sd'],
+        config['radial_distorsion_k1_sd'],
+        config['radial_distorsion_k2_sd'],
+        config['radial_distorsion_p1_sd'],
+        config['radial_distorsion_p2_sd'],
+        config['radial_distorsion_k3_sd'])
     ba.set_num_threads(config['processes'])
 
     chrono.lap('setup')
@@ -201,28 +189,18 @@
         ba.add_position_prior(str(shot.id), g[0], g[1], g[2],
                               shot.metadata.gps_dop)
 
-<<<<<<< HEAD
     ba.set_loss_function(config['loss_function'],
                          config['loss_function_threshold'])
     ba.set_reprojection_error_sd(config['reprojection_error_sd'])
-    ba.set_internal_parameters_prior_sd(config['exif_focal_sd'],
-                                        config['radial_distorsion_k1_sd'],
-                                        config['radial_distorsion_k2_sd'])
-=======
-    ba.set_loss_function(config.get('loss_function', 'SoftLOneLoss'),
-                         config.get('loss_function_threshold', 1))
-    ba.set_reprojection_error_sd(config.get('reprojection_error_sd', 0.004))
     ba.set_internal_parameters_prior_sd(
-        config.get('exif_focal_sd', 0.01),
-        config.get('radial_distorsion_k1_sd', 0.01),
-        config.get('radial_distorsion_k2_sd', 0.01),
-        config.get('radial_distorsion_p1_sd', 0.01),
-        config.get('radial_distorsion_p2_sd', 0.01),
-        config.get('radial_distorsion_k3_sd', 0.01))
-
->>>>>>> 3a9e2ba0
-
+        config['exif_focal_sd'],
+        config['radial_distorsion_k1_sd'],
+        config['radial_distorsion_k2_sd'],
+        config['radial_distorsion_p1_sd'],
+        config['radial_distorsion_p2_sd'],
+        config['radial_distorsion_k3_sd'])
     ba.set_num_threads(config['processes'])
+
     ba.run()
 
     logger.debug(ba.brief_report())
@@ -258,19 +236,17 @@
                 str(camera.id), camera.focal, camera.k1, camera.k2,
                 camera.focal_prior, camera.k1_prior, camera.k2_prior,
                 True)
-<<<<<<< HEAD
-        elif camera.projection_type == 'fisheye':
-            ba.add_fisheye_camera(
-                str(camera.id), camera.focal, camera.k1, camera.k2,
-                camera.focal_prior, camera.k1_prior, camera.k2_prior,
-=======
         elif camera.projection_type == 'brown':
             ba.add_brown_perspective_camera(
                 str(camera.id), camera.focal, camera.k1, camera.k2,
                 camera.p1, camera.p2, camera.k3,
                 camera.focal_prior, camera.k1_prior, camera.k2_prior,
                 camera.p1_prior, camera.p2_prior, camera.k3_prior,
->>>>>>> 3a9e2ba0
+                True)
+        elif camera.projection_type == 'fisheye':
+            ba.add_fisheye_camera(
+                str(camera.id), camera.focal, camera.k1, camera.k2,
+                camera.focal_prior, camera.k1_prior, camera.k2_prior,
                 True)
         elif camera.projection_type in ['equirectangular', 'spherical']:
             ba.add_equirectangular_camera(str(camera.id))
@@ -316,29 +292,16 @@
                     observation.shot_coordinates[0],
                     observation.shot_coordinates[1])
 
-<<<<<<< HEAD
     ba.set_loss_function(config['loss_function'],
                          config['loss_function_threshold'])
     ba.set_reprojection_error_sd(config['reprojection_error_sd'])
-    ba.set_internal_parameters_prior_sd(config['exif_focal_sd'],
-                                        config['radial_distorsion_k1_sd'],
-                                        config['radial_distorsion_k2_sd'])
-=======
-    ba.set_loss_function(config.get('loss_function', 'SoftLOneLoss'),
-                         config.get('loss_function_threshold', 1))
-    ba.set_reprojection_error_sd(config.get('reprojection_error_sd', 0.004))
     ba.set_internal_parameters_prior_sd(
-        config.get('exif_focal_sd', 0.01),
-        config.get('radial_distorsion_k1_sd', 0.01),
-        config.get('radial_distorsion_k2_sd', 0.01),
-        config.get('radial_distorsion_p1_sd', 0.01),
-        config.get('radial_distorsion_p2_sd', 0.01),
-        config.get('radial_distorsion_k3_sd', 0.01))
-
-
-    setup = time.time()
-
->>>>>>> 3a9e2ba0
+        config['exif_focal_sd'],
+        config['radial_distorsion_k1_sd'],
+        config['radial_distorsion_k2_sd'],
+        config['radial_distorsion_p1_sd'],
+        config['radial_distorsion_p2_sd'],
+        config['radial_distorsion_k3_sd'])
     ba.set_num_threads(config['processes'])
 
     chrono.lap('setup')
@@ -351,13 +314,6 @@
             camera.focal = c.focal
             camera.k1 = c.k1
             camera.k2 = c.k2
-<<<<<<< HEAD
-        elif camera.projection_type == 'fisheye':
-            c = ba.get_fisheye_camera(str(camera.id))
-            camera.focal = c.focal
-            camera.k1 = c.k1
-            camera.k2 = c.k2
-=======
         elif camera.projection_type == 'brown':
             c = ba.get_brown_perspective_camera(str(camera.id))
             camera.focal = c.focal
@@ -366,7 +322,11 @@
             camera.p1 = c.p1
             camera.p2 = c.p2
             camera.k3 = c.k3
->>>>>>> 3a9e2ba0
+        elif camera.projection_type == 'fisheye':
+            c = ba.get_fisheye_camera(str(camera.id))
+            camera.focal = c.focal
+            camera.k1 = c.k1
+            camera.k2 = c.k2
     for shot_id in interior:
         shot = reconstruction.shots[shot_id]
         s = ba.get_shot(str(shot.id))
